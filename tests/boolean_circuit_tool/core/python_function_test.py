--- conflicted
+++ resolved
@@ -1,13 +1,15 @@
 import typing as tp
 
 import pytest
+from boolean_circuit_tool.core.boolean_function import RawTruthTable
 from boolean_circuit_tool.core.logic import DontCare, TriValue
 
-from boolean_circuit_tool.core.python_function import PyFunction, PyFunctionModel
-from boolean_circuit_tool.core.utils import (
-    canonical_index_to_input,
-    input_to_canonical_index,
+from boolean_circuit_tool.core.python_function import (
+    FunctionType,
+    PyFunction,
+    PyFunctionModel,
 )
+from boolean_circuit_tool.core.utils import canonical_index_to_input
 
 
 def f_max(x1: bool, x2: bool, x3: bool) -> tp.Sequence[bool]:
@@ -98,7 +100,7 @@
         ],
     )
     def test_init(self, model, input_size, output_size):
-        py_model = PyFunctionModel.from_positional(model)
+        py_model = PyFunctionModel(model)
         assert py_model.input_size == input_size
         assert py_model.output_size == output_size
 
@@ -126,7 +128,7 @@
         ],
     )
     def test_check(self, model, expected_answers):
-        py_model = PyFunctionModel.from_positional(model)
+        py_model = PyFunctionModel(model)
         assert py_model.check([False, False]) == expected_answers[(False, False)]
         assert py_model.check([False, True]) == expected_answers[(False, True)]
         assert py_model.check([True, False]) == expected_answers[(True, False)]
@@ -149,7 +151,7 @@
         ],
     )
     def test_get_model_tt(self, model, expected_tt):
-        py_model = PyFunctionModel.from_positional(model)
+        py_model = PyFunctionModel(model)
         assert py_model.get_model_truth_table() == expected_tt
 
     @pytest.mark.parametrize(
@@ -179,7 +181,7 @@
         ],
     )
     def test_define(self, model, definition, expected_tt):
-        py_model = PyFunctionModel.from_positional(model)
+        py_model = PyFunctionModel(model)
         py_func = py_model.define(definition=definition)
         assert py_func.get_truth_table() == expected_tt
 
@@ -194,61 +196,10 @@
             (f_sum, 3, 2),
         ],
     )
-    def test_sizes(self, function, input_size, output_size):
-        bf = PyFunction.from_positional(function)
+    def test_sizes(self, function: FunctionType, input_size: int, output_size: int):
+        bf = PyFunction(function)
         assert bf.input_size == input_size
         assert bf.output_size == output_size
-
-        def function_from_sequence(args):
-            return function(*args)
-
-        bf = PyFunction(function_from_sequence, input_size)
-        assert bf.input_size == input_size
-        assert bf.output_size == output_size
-
-    @pytest.mark.parametrize(
-        "a, b",
-        [
-            (1, 1),
-            (2, 4),
-            (3, 9),
-            (4, 16),
-            (5, 25),
-            (6, 35),
-            (7, 49),
-        ],
-    )
-    def test_from_int_unary_func(self, a, b):
-        input_size = 3
-        output_size = 6
-        py_function = PyFunction.from_int_unary_func(
-            lambda x: x**2, input_size, output_size, big_endian=True
-        )
-        args_a = canonical_index_to_input(a, input_size)
-        values = py_function.evaluate(args_a)
-        b_val = input_to_canonical_index(values)
-        assert b == b_val
-
-    @pytest.mark.parametrize(
-        "a, b, c",
-        [
-            (1, 2, 3),
-            (3, 4, 7),
-            (5, 3, 8),
-            (6, 7, 13),
-        ],
-    )
-    def test_from_int_binary_func(self, a, b, c):
-        input_size = 3
-        output_size = 5
-        py_function = PyFunction.from_int_binary_func(
-            lambda x, y: x + y, input_size, output_size, big_endian=True
-        )
-        args_a = canonical_index_to_input(a, input_size)
-        args_b = canonical_index_to_input(b, input_size)
-        values = py_function.evaluate(list(args_a) + list(args_b))
-        c_val = input_to_canonical_index(values)
-        assert c == c_val
 
     @pytest.mark.parametrize(
         "inputs, value",
@@ -264,7 +215,7 @@
         ],
     )
     def test_evaluate(self, inputs: list[bool], value: list[bool]):
-        bf = PyFunction.from_positional(f_sum)
+        bf = PyFunction(f_sum)
         assert bf.evaluate(inputs) == value
 
     @pytest.mark.parametrize(
@@ -281,7 +232,7 @@
         ],
     )
     def test_evaluate_at(self, inputs: list[bool], index: int, value: bool):
-        bf = PyFunction.from_positional(f_sum)
+        bf = PyFunction(f_sum)
         assert bf.evaluate_at(inputs, index) == value
 
     @pytest.mark.parametrize(
@@ -291,8 +242,8 @@
             (f_max, False),
         ],
     )
-    def test_is_constant(self, function, is_constant):
-        bf = PyFunction.from_positional(function)
+    def test_is_constant(self, function: FunctionType, is_constant: bool):
+        bf = PyFunction(function)
         assert bf.is_constant() == is_constant
 
     @pytest.mark.parametrize(
@@ -307,15 +258,6 @@
     )
     def test_is_monotone(
         self,
-<<<<<<< HEAD
-        function,
-        output_index,
-        inverse,
-        is_monotonic,
-    ):
-        bf = PyFunction.from_positional(function)
-        assert bf.is_monotonic_at(output_index, inverse=inverse) == is_monotonic
-=======
         function: FunctionType,
         output_index: int,
         inverse: bool,
@@ -323,7 +265,6 @@
     ):
         bf = PyFunction(function)
         assert bf.is_monotone_at(output_index, inverse=inverse) == is_monotone
->>>>>>> fc5f4794
 
     @pytest.mark.parametrize(
         "function, is_symmetric",
@@ -333,8 +274,8 @@
             (f_one_plus_minus, False),
         ],
     )
-    def test_is_symmetric(self, function, is_symmetric):
-        bf = PyFunction.from_positional(function)
+    def test_is_symmetric(self, function: FunctionType, is_symmetric: bool):
+        bf = PyFunction(function)
         assert bf.is_symmetric() == is_symmetric
 
     @pytest.mark.parametrize(
@@ -350,11 +291,11 @@
             [True, True, True],
         ],
     )
-    def test_find_negations_to_make_symmetric(self, negations):
-        def f_sum_neg(arg1, arg2, arg3):
+    def test_find_negations_to_make_symmetric(self, negations: list[bool]):
+        def f_sum_neg(arg1: bool, arg2: bool, arg3: bool) -> tp.Sequence[bool]:
             return sum_inputs_with_negations([arg1, arg2, arg3], negations)
 
-        bf = PyFunction.from_positional(f_sum_neg)
+        bf = PyFunction(f_sum_neg)
         negs = bf.find_negations_to_make_symmetric([0, 1])
         assert negs == negations or negs == [not b for b in negations]
 
@@ -377,11 +318,11 @@
     )
     def test_is_dependent_on_input_at(
         self,
-        function,
-        input_index,
-        depends,
-    ):
-        bf = PyFunction.from_positional(function)
+        function: FunctionType,
+        input_index: int,
+        depends: bool,
+    ):
+        bf = PyFunction(function)
         assert bf.is_dependent_on_input_at(0, input_index) == depends
 
     @pytest.mark.parametrize(
@@ -395,11 +336,11 @@
     )
     def test_is_output_equal_to_input(
         self,
-        function,
-        input_index,
-        is_equal,
-    ):
-        bf = PyFunction.from_positional(function)
+        function: FunctionType,
+        input_index: int,
+        is_equal: bool,
+    ):
+        bf = PyFunction(function)
         assert bf.is_output_equal_to_input(0, input_index) == is_equal
 
     @pytest.mark.parametrize(
@@ -413,11 +354,11 @@
     )
     def test_is_output_equal_to_input_negation(
         self,
-        function,
-        input_index,
-        is_equal,
-    ):
-        bf = PyFunction.from_positional(function)
+        function: FunctionType,
+        input_index: int,
+        is_equal: bool,
+    ):
+        bf = PyFunction(function)
         assert bf.is_output_equal_to_input_negation(0, input_index) == is_equal
 
     @pytest.mark.parametrize(
@@ -435,10 +376,10 @@
     )
     def test_get_significant_inputs_of(
         self,
-        function,
-        significant_inputs,
-    ):
-        bf = PyFunction.from_positional(function)
+        function: FunctionType,
+        significant_inputs: list[int],
+    ):
+        bf = PyFunction(function)
         assert bf.get_significant_inputs_of(0) == significant_inputs
 
     @pytest.mark.parametrize(
@@ -450,8 +391,8 @@
     )
     def test_get_truth_table(
         self,
-        function,
-        truth_table,
-    ):
-        bf = PyFunction.from_positional(function)
+        function: FunctionType,
+        truth_table: RawTruthTable,
+    ):
+        bf = PyFunction(function)
         assert bf.get_truth_table() == truth_table