--- conflicted
+++ resolved
@@ -293,44 +293,6 @@
     }
 
 
-<<<<<<< HEAD
-@pytest.mark.parametrize(
-    'arg1, arg2, result',
-    [
-        (True, True, True),
-        (True, False, False),
-        (True, Undefined, Undefined),
-        (False, True, False),
-        (False, False, True),
-        (False, Undefined, Undefined),
-        (Undefined, True, Undefined),
-        (Undefined, False, Undefined),
-        (Undefined, Undefined, Undefined),
-    ],
-)
-def test_spec_binary_gates(arg1: GateState, arg2: GateState, result: GateState):
-
-    instance = Circuit()
-
-    instance.add_gate(Gate('1', INPUT))
-    instance.add_gate(Gate('2', INPUT))
-    instance.add_gate(Gate('3', NOT, ('1',)))
-    instance.add_gate(Gate('4', AND, ('1', '2')))
-    instance.add_gate(Gate('5', XOR, ('1', '2')))
-    instance.add_gate(Gate('6', AND, ('2', '4')))
-    instance.add_gate(Gate('7', ALWAYS_FALSE))
-    instance.add_gate(Gate('8', ALWAYS_TRUE, ('1',)))
-    instance.add_gate(Gate('9', LNOT, ('7', '3')))
-    instance.add_gate(Gate('10', RNOT, ('4', '8')))
-    instance.add_gate(Gate('11', LEQ, ('2', '4')))
-    instance.add_gate(Gate('12', LT, ('2', '11')))
-    instance.add_gate(Gate('13', GEQ, ('11', '12')))
-    instance.add_gate(Gate('14', GT, ('13', '5')))
-
-    instance.mark_as_output('14')
-
-    assert instance.evaluate_circuit({'1': arg1, '2': arg2}) == {'14': result}
-=======
 def test_evaluate():
 
     instance = Circuit()
@@ -678,5 +640,4 @@
     assert instance.get_element_users('C') == []
 
     assert instance.has_element('A') == True
-    assert instance.has_element('D') == False
->>>>>>> 07357ea4
+    assert instance.has_element('D') == False