--- conflicted
+++ resolved
@@ -3,20 +3,17 @@
 import math
 import typing as tp
 
-<<<<<<< HEAD
-from boolean_circuit_tool.core.boolean_function import BooleanFunction
-from boolean_circuit_tool.core.circuit.utils import input_iterator
-=======
 from boolean_circuit_tool.core.boolean_function import (
     BooleanFunction,
     BooleanFunctionModel,
     RawTruthTable,
     RawTruthTableModel,
 )
+
+from boolean_circuit_tool.core.circuit.utils import input_iterator
 from boolean_circuit_tool.core.logic import TriValue
 from boolean_circuit_tool.core.utils import get_bit_value, input_to_canonical_index
 
->>>>>>> f948d1fb
 
 __all__ = [
     'TruthTableModel',
@@ -236,23 +233,16 @@
         :return: True iff this function is symmetric.
 
         """
-<<<<<<< HEAD
         for number_of_true in range(self.input_size + 1):
 
             _iter = iter(input_iterator(self.input_size, number_of_true))
-            value: list[bool] = self.evaluate(next(_iter))
+            value: tp.Sequence[bool] = self.evaluate(next(_iter))
 
             for input_assignment in _iter:
                 if value != self.evaluate(input_assignment):
                     return False
 
         return True
-=======
-        return (
-            self.find_negations_to_make_symmetric(list(range(self.output_size)))
-            is not None
-        )
->>>>>>> f948d1fb
 
     def is_symmetric_at(self, output_index: int) -> bool:
         """
@@ -262,7 +252,6 @@
         :return: True iff output `output_index` is symmetric.
 
         """
-<<<<<<< HEAD
         for number_of_true in range(self.input_size + 1):
 
             _iter = iter(input_iterator(self.input_size, number_of_true))
@@ -273,9 +262,6 @@
                     return False
 
         return True
-=======
-        return self.find_negations_to_make_symmetric([output_index]) is not None
->>>>>>> f948d1fb
 
     def is_dependent_on_input_at(self, output_index: int, input_index: int) -> bool:
         """
@@ -357,30 +343,19 @@
         output_index: list[int],
     ) -> tp.Optional[list[bool]]:
         """
-<<<<<<< HEAD
-        Check if function is symmetric on some output set and returns inputs negations.
+        Check if exist input negations set such that function is symmetric on given
+        output set.
 
         :param output_index: output index set
-
-        """
-
-        def _filter_required_outputs(result: list[bool]):
+        :return: set of negations if it exists, else `None`.
+
+        """
+
+        def _filter_required_outputs(result: tp.Sequence[bool]):
             nonlocal output_index
             return [result[idx] for idx in output_index]
 
         for negations in itertools.product((False, True), repeat=self.input_size):
-
-=======
-        Check if exist input negations set such that function is symmetric on given
-        output set.
-
-        :param output_index: output index set
-        :return: set of negations if it exists, else `None`.
-
-        """
-        for negations in itertools.product((False, True), repeat=self.input_size):
-            saved_values = [{} for _ in range(len(output_index))]  # type: ignore
->>>>>>> f948d1fb
             symmetric = True
             for number_of_true in range(self.input_size + 1):
 
@@ -391,20 +366,12 @@
                         negations=list(negations),
                     )
                 )
-<<<<<<< HEAD
                 value: list[bool] = _filter_required_outputs(self.evaluate(next(_iter)))
 
                 for input_assignment in _iter:
                     if value != _filter_required_outputs(
                         self.evaluate(input_assignment)
                     ):
-=======
-                values = self.evaluate(list(x))
-                for index in output_index:
-                    if amount not in saved_values[index]:
-                        saved_values[index][amount] = values[index]
-                    elif saved_values[index][amount] != values[index]:
->>>>>>> f948d1fb
                         symmetric = False
                         break
 
