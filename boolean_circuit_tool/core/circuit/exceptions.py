--- conflicted
+++ resolved
@@ -16,11 +16,8 @@
     'TraverseMethodError',
     'CreateBlockError',
     'DeleteBlockError',
-<<<<<<< HEAD
+    'OverlappingBlocksError',
     'ReplaceSubcircuitError',
-=======
-    'OverlappingBlocksError',
->>>>>>> c15af1ce
 ]
 
 
@@ -104,12 +101,13 @@
     pass
 
 
-<<<<<<< HEAD
+class OverlappingBlocksError(CircuitError):
+    """Represents error that circuit has overlapping blocks."""
+
+    pass
+
+
 class ReplaceSubcircuitError(CircuitError):
     """Represents error in replacing subcircuit in circuit."""
-=======
-class OverlappingBlocksError(CircuitError):
-    """Represents error that circuit has overlapping blocks."""
->>>>>>> c15af1ce
 
     pass