--- conflicted
+++ resolved
@@ -25,11 +25,8 @@
     GateDoesntExistError,
     GateNotInputError,
     GateStateError,
-<<<<<<< HEAD
+    OverlappingBlocksError,
     ReplaceSubcircuitError,
-=======
-    OverlappingBlocksError,
->>>>>>> c15af1ce
     TraverseMethodError,
 )
 from boolean_circuit_tool.core.circuit.operators import GateState, Undefined
@@ -131,37 +128,6 @@
 
         return self
 
-<<<<<<< HEAD
-=======
-    def _delete_gate(self, label_for_deleting: gate.Label) -> tp_ext.Self:
-        """
-        Delete gate from block.
-
-        :param label_for_deleting: gate's label to delete.
-        :return: modified block.
-
-        """
-
-        if label_for_deleting in self.inputs:
-            self._inputs = [
-                _input for _input in self._inputs if _input != label_for_deleting
-            ]
-
-        if label_for_deleting in self.gates:
-            self._gates = [
-                gate_label
-                for gate_label in self._gates
-                if gate_label != label_for_deleting
-            ]
-
-        if label_for_deleting in self.outputs:
-            self._outputs = [
-                output for output in self._outputs if output != label_for_deleting
-            ]
-
-        return self
-
->>>>>>> c15af1ce
     def into_circuit(self):
         """
         Creates a new circuit by block's gates.
@@ -492,102 +458,6 @@
 
         return self._emplace_gate(label, gate_type, operands, **kwargs)
 
-<<<<<<< HEAD
-=======
-    def get_internal_gates(
-        self, inputs: list[gate.Label], outputs: list[gate.Label]
-    ) -> list[gate.Label]:
-        """
-        Get gates between given inputs and outputs in the circuit.
-
-        :param inputs: list with inputs.
-        :param outputs: list with outputs.
-        :return: list with gates from the circuit
-
-        """
-        internal_gates: list[gate.Label] = []
-        label_is_visited: dict[gate.Label, bool] = collections.defaultdict(bool)
-        for output_label in outputs:
-            queue: tp.Deque[gate.Label] = collections.deque()
-            if not label_is_visited[output_label]:
-                label_is_visited[output_label]
-                queue.append(output_label)
-            while queue:
-                label = queue.popleft()
-                if label not in inputs and label not in outputs:
-                    internal_gates.append(label)
-                if label not in inputs:
-                    for operand in self.get_gate(label).operands:
-                        if not label_is_visited[operand]:
-                            label_is_visited[operand] = True
-                            queue.append(operand)
-        return internal_gates
-
-    def replace_subcircuit(
-        self,
-        subcircuit: "Circuit",
-        inputs_mapping: dict[gate.Label, gate.Label],
-        outputs_mapping: dict[gate.Label, gate.Label],
-    ) -> tp_ext.Self:
-        """
-        Replace subcircuit with a new one.
-
-        :param subcircuit: new subcircuit.
-        :param inputs_mapping: label to label mapping between subcitcuit inputs and
-            circuit nodes.
-        :param outputs_mapping: label to label mapping between subcitcuit outputs and
-            circuit nodes.
-        :return: modified circuit.
-
-        """
-        labels_to_remove: list[gate.Label] = self.get_internal_gates(
-            list(inputs_mapping.keys()), list(outputs_mapping.keys())
-        )
-        for label in outputs_mapping:
-            if label in inputs_mapping:
-                continue
-            for operand in self.get_gate(label).operands:
-                if operand in inputs_mapping or operand in outputs_mapping:
-                    self._remove_user(operand, label)
-        for label in labels_to_remove:
-            self._remove_gate(label)
-
-        tmp_mapping: dict[gate.Label, gate.Label] = (
-            {}
-        )  # used to avoid duplicating labels for nodes
-        subcircuit_gates: list[gate.Label] = list(subcircuit.gates.keys())
-        for i, label in enumerate(subcircuit_gates):
-            new_label: gate.Label = (
-                f"tmp_{i}"  # assume subcircuit will not have nodes with such labels
-            )
-            tmp_mapping[label] = new_label
-            subcircuit.rename_gate(label, new_label)
-
-        for label1, label2 in inputs_mapping.items():
-            subcircuit.rename_gate(old_label=tmp_mapping[label2], new_label=label1)
-        for label1, label2 in outputs_mapping.items():
-            if label1 not in inputs_mapping:
-                subcircuit.rename_gate(old_label=tmp_mapping[label2], new_label=label1)
-        labels_to_rename: list[gate.Label] = list()
-        for node in subcircuit.top_sort(inverse=True):
-            label = node.label
-            if label not in inputs_mapping and label not in outputs_mapping:
-                self.add_gate(subcircuit.get_gate(label))
-                labels_to_rename.append(label)
-        for label in outputs_mapping:
-            if label in inputs_mapping:
-                continue
-            self.get_gate(label)._operands = subcircuit.get_gate(label)._operands
-            self.get_gate(label)._gate_type = subcircuit.get_gate(label)._gate_type
-            for operand in self.get_gate(label)._operands:
-                self._add_user(operand, label)
-        for i, label in enumerate(labels_to_rename):
-            new_label = labels_to_remove[i]
-            self.rename_gate(label, new_label)
-
-        return self
-
->>>>>>> c15af1ce
     def make_block_from_slice(
         self,
         name: gate.Label,
@@ -694,20 +564,7 @@
         """
         check_block_has_not_users(self.get_block(block_label), self)
 
-<<<<<<< HEAD
         return self._remove_block(block_label)
-=======
-        for _gate in block.gates:
-            self._remove_gate(self.get_gate(_gate).label)
-
-        self._blocks = {
-            block_label: block
-            for block_label, block in self.blocks.items()
-            if len(block.gates) != 0
-        }
-
-        return self
->>>>>>> c15af1ce
 
     def connect_circuit(
         self,
@@ -1027,12 +884,11 @@
             add_prefix=add_prefix,
         )
 
-<<<<<<< HEAD
     def replace_subcircuit(
         self,
         subcircuit: "Circuit",
-        inputs_mapping: dict[Label, Label],
-        outputs_mapping: dict[Label, Label],
+        inputs_mapping: dict[gate.Label, gate.Label],
+        outputs_mapping: dict[gate.Label, gate.Label],
     ) -> tp_ext.Self:
         """
         Replace subcircuit with a new one. In this case, the new subcircuit is added
@@ -1052,7 +908,7 @@
         check_gates_exist(list(outputs_mapping.keys()), self)
         check_gates_exist(list(outputs_mapping.values()), subcircuit)
         for _input in inputs_mapping.values():
-            if subcircuit.get_gate(_input).gate_type != INPUT:
+            if subcircuit.get_gate(_input).gate_type != gate.INPUT:
                 raise ReplaceSubcircuitError()
         for _input in subcircuit.inputs:
             if _input not in inputs_mapping.values():
@@ -1089,10 +945,7 @@
 
         return self
 
-    def rename_gate(self, old_label: Label, new_label: Label) -> tp_ext.Self:
-=======
     def rename_gate(self, old_label: gate.Label, new_label: gate.Label) -> tp_ext.Self:
->>>>>>> c15af1ce
         """
         Rename gate.
 
@@ -1114,10 +967,9 @@
             for idx in self.all_indexes_of_output(old_label):
                 self._outputs[idx] = new_label
 
-<<<<<<< HEAD
         if old_label in self._gate_to_users:
             for user_label in self._gate_to_users[old_label]:
-                self._gates[user_label] = Gate(
+                self._gates[user_label] = gate.Gate(
                     user_label,
                     self._gates[user_label].gate_type,
                     tuple(
@@ -1127,32 +979,13 @@
                 )
             self._gate_to_users[new_label] = self._gate_to_users[old_label]
             del self._gate_to_users[old_label]
-=======
-        self._gates[new_label] = gate.Gate(
-            new_label,
-            self._gates[old_label].gate_type,
-            self._gates[old_label].operands,
-        )
-
-        self._gate_to_users[new_label] = self._gate_to_users[old_label]
-
-        for user_label in self._gate_to_users[old_label]:
-            self._gates[user_label] = gate.Gate(
-                user_label,
-                self._gates[user_label].gate_type,
-                tuple(
-                    new_label if operand == old_label else operand
-                    for operand in self._gates[user_label].operands
-                ),
-            )
->>>>>>> c15af1ce
 
         for operand_label in self._gates[old_label].operands:
             operand_users = self._gate_to_users[operand_label]
             assert old_label in operand_users
             operand_users[operand_users.index(old_label)] = new_label
 
-        self._gates[new_label] = Gate(
+        self._gates[new_label] = gate.Gate(
             new_label,
             self._gates[old_label].gate_type,
             self._gates[old_label].operands,
@@ -1421,12 +1254,8 @@
         `assignment` can be on any gate of the circuit.
 
         """
-<<<<<<< HEAD
-
-        assignment_dict: dict[Label, GateState] = dict(assignment)
-=======
-        assignment_dict: dict[str, GateState] = dict(assignment)
->>>>>>> c15af1ce
+
+        assignment_dict: dict[gate.Label, GateState] = dict(assignment)
         for _input in self._inputs:
             assignment_dict.setdefault(_input, Undefined)
 
@@ -1468,11 +1297,7 @@
         `assignment` can be on any gate of the circuit.
 
         """
-<<<<<<< HEAD
-        assignment_dict: dict[Label, GateState] = self.evaluate_circuit(assignment)
-=======
         assignment_dict: dict[gate.Label, GateState] = self.evaluate_circuit(assignment)
->>>>>>> c15af1ce
 
         return {output: assignment_dict[output] for output in self._outputs}
 
@@ -2094,14 +1919,8 @@
         :return: this circuit after modification.
 
         """
-<<<<<<< HEAD
-        gate = self.get_gate(gate_label)
-
-        for operand in gate.operands:
-=======
         cur_gate = self.get_gate(gate_label)
         for operand in cur_gate.operands:
->>>>>>> c15af1ce
             self._remove_user(operand, gate_label)
 
         if gate_label in self._gate_to_users:
@@ -2126,7 +1945,7 @@
 
         return self
 
-    def _remove_block(self, block_label: Label) -> tp_ext.Self:
+    def _remove_block(self, block_label: gate.Label) -> tp_ext.Self:
         """
         Delete all gates from block from the circuit and block from list of block
         without any checks (!!!).
@@ -2140,8 +1959,8 @@
         # since when deleting the first gate from our block, the block itself will be
         # deleted, let's remember everything we need to delete in advance
         remove_gates = block.gates
-        for gate in remove_gates:
-            self._remove_gate(self.get_gate(gate).label)
+        for _gate in remove_gates:
+            self._remove_gate(self.get_gate(_gate).label)
 
         return self
 
@@ -2190,12 +2009,11 @@
 
     def _remove_user(self, gate_label: gate.Label, user: gate.Label):
         """Remove user from `gate`."""
-<<<<<<< HEAD
-        if gate in self._gate_to_users and user in self._gate_to_users[gate]:
-            self._gate_to_users[gate].remove(user)
-=======
-        self._gate_to_users[gate_label].remove(user)
->>>>>>> c15af1ce
+        if (
+            gate_label in self._gate_to_users
+            and user in self._gate_to_users[gate_label]
+        ):
+            self._gate_to_users[gate_label].remove(user)
 
     def _add_user(self, gate_label: gate.Label, user: gate.Label):
         """Add user for `gate`."""
