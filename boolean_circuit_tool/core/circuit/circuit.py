"""Module contains implementation of Circuit class."""

import collections
import copy
import enum
import itertools
import logging
import pathlib
import textwrap
import typing as tp

import typing_extensions as tp_ext

from boolean_circuit_tool.core.boolean_function import BooleanFunction, RawTruthTable
from boolean_circuit_tool.core.circuit.exceptions import (
    CircuitElementAlreadyExistsError,
    CircuitElementIsAbsentError,
    CircuitIsCyclicalError,
    GateStateError,
    TraverseMethodError,
)
from boolean_circuit_tool.core.circuit.gate import Gate, GateType, INPUT, Label, NOT
from boolean_circuit_tool.core.circuit.operators import GateState, Undefined
from boolean_circuit_tool.core.circuit.utils import (
    input_iterator_with_fixed_sum,
    order_list,
)
from boolean_circuit_tool.core.circuit.validation import (
    check_elements_exist,
    check_label_doesnt_exist,
)

logger = logging.getLogger(__name__)

__all__ = ['Circuit']


class TraverseMode(enum.Enum):
    DFS = 'DFS'
    BFS = 'BFS'


class TraverseState(enum.Enum):
    UNVISITED = 0
    ENTERED = 1
    VISITED = 2


TraverseHookT = tp.Callable[[Gate, tp.Mapping[Label, TraverseState]], None]


class Circuit(BooleanFunction):
    """
    Structure to carry boolean circuit.

    Boolean circuit is represented as a set of Gate objects and
    relations between them.

    Circuit may be constructed manually, gate by gate, using methods
    `add_gate` and `emplace_gate`, or can be parsed from .bench file
    using static method `from_bench`.

    """

    @staticmethod
    def from_bench(file_path: str) -> "Circuit":
        """
        Initialization the circuit with given data.

        :param filepath: path to the file with the circuit

        """
        from boolean_circuit_tool.core.parser.bench import BenchToCircuit

        _parser = BenchToCircuit()

        path = pathlib.Path(file_path)
        with path.open() as file:
            return _parser.convert_to_circuit(file)

    def __init__(self):
        self._inputs: list[Label] = list()
        self._outputs: list[Label] = list()
        self._elements: dict[Label, Gate] = {}
        self._element_to_users: tp.DefaultDict[Label, list[Label]] = (
            collections.defaultdict(list)
        )

    @property
    def inputs(self) -> list[Label]:
        """
        :return: list of inputs.

        """
        return self._inputs

    @property
    def input_size(self) -> int:
        """
        :return: number of inputs.

        """
        return len(self._inputs)

    @property
    def outputs(self) -> list[Label]:
        """
        :return: list of outputs.

        """
        return self._outputs

    @property
    def output_size(self) -> int:
        """
        :return: number of outputs.

        """
        return len(self._outputs)

    @property
    def elements(self) -> dict[Label, Gate]:
        """
        :return: dict of elements into the circuit.

        """
        return self._elements

    @property
    def size(self) -> int:
        """
        :return: number of elements into the circuit.

        """
        return len(self._elements)

    @property
    def elements_number(self, exclusion_list: list[GateType] = [INPUT, NOT]) -> int:
        """
        :return: number of gates that are not included in the exclusion list in the circuit.

        """
        return sum(
            1
            for gate in self._elements.values()
            if gate.gate_type not in exclusion_list
        )

    def input_at_index(self, idx: int) -> Label:
        """
        :param idx: input index
        :return: inputs label which corresponds to the index

        """
        return self._inputs[idx]

    def index_of_input(self, label: Label) -> int:
        """
        :param label: input label
        :return: inputs index which corresponds to the label

        """
        return self._inputs.index(label)

    def output_at_index(self, idx: int) -> Label:
        """
        :param idx: output index
        :return: outputs label which corresponds to the index

        """
        return self._outputs[idx]

    def index_of_output(self, label: Label) -> int:
        """
        :param idx: output label
        :return: first outputs index which corresponds to the label

        """
        return self._outputs.index(label)

    def all_indexes_of_output(self, label: Label) -> list[int]:
        """
        :param idx: output label
        :return: all outputs indexes which corresponds to the label

        """
        return [idx for idx, output in enumerate(self._outputs) if output == label]

    def get_element(self, label: Label) -> Gate:
        """
        :return: a specific element from the schema by `label`.

        """
        return self._elements[label]

    def get_element_users(self, label: Label) -> list[Label]:
        """
        :return: list of gates which use given gate as operand.

        """
        return self._element_to_users[label]

    def has_element(self, label: Label) -> bool:
        """
        :return: True iff this circuit has element `label`.

        """
        return label in self._elements

    def add_gate(self, gate: Gate) -> tp_ext.Self:
        """
        Add gate in the circuit.

        :param gate: new gate.
        :return: modified circuit.

        """
        check_label_doesnt_exist(gate.label, self)
        check_elements_exist(gate.operands, self)

        return self._add_gate(gate)
    
    def remove_gate(self, gate: Gate) -> tp_ext.Self:
        """
        Remove gate from the circuit.

        :param gate: gate to remove.
        :return: modified circuit.

        """
        check_elements_exist((gate.label,), self)
        # check_elements_exist(gate.operands, self)

        return self._remove_gate(gate)

    def emplace_gate(
        self,
        label: Label,
        gate_type: GateType,
        operands: tuple[Label, ...] = (),
        **kwargs,
    ) -> tp_ext.Self:
        """
        Add gate in the ciurcuit.

        :param label: new gate's label.
        :param gate_type: new gate's type of operator.
        :param operands: new gate's operands.
        :param kwargs: others parameters for conctructing new gate.
        :return: modified circuit.

        """
        check_label_doesnt_exist(label, self)
        check_elements_exist(operands, self)

        return self._emplace_gate(label, gate_type, operands, **kwargs)
    
    def replace_subcircuit(
        self,
        subcircuit: tp_ext.Self,
        inputs_mapping: dict[Label, Label],
        outputs_mapping: dict[Label, Label]
    ) -> tp_ext.Self:
        labels_to_remove = []
        label_is_visited = collections.defaultdict(bool)
        for output_label in outputs_mapping:
            queue = collections.deque()
            if not label_is_visited[output_label]:
                label_is_visited[output_label]
                queue.append(output_label)
            while queue:
                label = queue.popleft()
                if label not in inputs_mapping and label not in outputs_mapping:
                    labels_to_remove.append(label)
                if label not in inputs_mapping:
                    for operand in self.get_element(label).operands:
                        if not label_is_visited[operand]:
                            label_is_visited[operand] = True
                            queue.append(operand)
                            if label in outputs_mapping and (operand in inputs_mapping or operand in outputs_mapping):
                                self._remove_user(operand, label)
        for label in labels_to_remove:
            self._remove_gate(self.get_element(label))
        for label1, label2 in inputs_mapping.items():
            subcircuit.rename_element(old_label=label2, new_label=label1)
        for label1, label2 in outputs_mapping.items():
            subcircuit.rename_element(old_label=label2, new_label=label1)
        for node in subcircuit.top_sort(inversed=True):
            label = node.label
            if label not in inputs_mapping and label not in outputs_mapping:
                self.add_gate(subcircuit.get_element(label))
        for label in outputs_mapping:
            self.get_element(label)._operands = subcircuit.get_element(label)._operands
            self.get_element(label)._gate_type = subcircuit.get_element(label)._gate_type
            for operand in self.get_element(label)._operands:
                if operand in inputs_mapping or operand in outputs_mapping:
                    self._add_user(operand, label)
        return self            


    def rename_element(self, old_label: Label, new_label: Label) -> tp_ext.Self:
        """
        Rename gate.

        :param old_label: gate's label to replace.
        :param new_label: gate's new label.
        :return: modified circuit.

        """
        if old_label not in self._elements:
            raise CircuitElementIsAbsentError()

        if new_label in self._elements:
            raise CircuitElementAlreadyExistsError()

        if old_label in self._inputs:
            self._inputs[self.index_of_input(old_label)] = new_label

        for idx in self.all_indexes_of_output(old_label):
            self._outputs[idx] = new_label

        self._elements[new_label] = Gate(
            new_label,
            self._elements[old_label].gate_type,
            self._elements[old_label].operands,
        )

        self._element_to_users[new_label] = self._element_to_users[old_label]

        for user_label in self._element_to_users[old_label]:
            self._elements[user_label] = Gate(
                user_label,
                self._elements[user_label].gate_type,
                tuple(
                    new_label if oper == old_label else oper
                    for oper in self._elements[user_label].operands
                ),
            )

        for operand_label in self._elements[old_label].operands:
            operand_users = self._element_to_users[operand_label]
            assert old_label in operand_users
            operand_users[operand_users.index(old_label)] = new_label

        del self._elements[old_label]
        return self

    def mark_as_output(self, label: Label) -> None:
        """Mark as output a gate and append it to the end of `self._outputs`."""
        check_elements_exist((label,), self)
        self._outputs.append(label)

    def order_inputs(self, inputs: list[Label]) -> tp_ext.Self:
        """
        Order input gates.

        Create a new list by copying `inputs` and then appending to it the
        elements of `self._inputs` that are not already in the resulting list.
        After that replaces `self._inputs` with this new list.

        :param inputs: full or partially ordered list of inputs.
        :return: modified circuit.

        """
        self._inputs = order_list(inputs, self._inputs)
        return self

    def order_outputs(self, outputs: list[Label]) -> tp_ext.Self:
        """
        Order output gates.

        Create a new list by copying `outputs` and then appending to it the
        elements of `self._outputs` that are not already in the resulting list.
        After that replaces `self._outputs` with this new list.

        :param outputs: full or partially ordered list of outputs.
        :return: modified circuit.

        """
        self._outputs = order_list(outputs, self._outputs)
        return self

    def top_sort(self, *, inversed: bool = False) -> tp.Iterable[Gate]:
        """
        :param inversed: a boolean value specifying the sort order.
            If inversed == True, Iterator will start from inputs, otherwise from outputs.
        :return: Iterator of gates, which sorted in topological order according Kana algorithm.

        """

        if self.size == 0:
            return

        _predecessors_getter = (
            (lambda elem: len(elem.operands))
            if inversed
            else (lambda elem: len(self.get_element_users(elem.label)))
        )

        _successors_getter = (
            (lambda elem: self.get_element_users(elem.label))
            if inversed
            else (lambda elem: elem.operands)
        )

        indegree_map: dict[Label, int] = {
            elem.label: _predecessors_getter(elem) for elem in self._elements.values()
        }

        queue: list[Label] = [
            label for label, value in indegree_map.items() if value == 0
        ]

        if not queue:
            raise CircuitIsCyclicalError()

        while queue:
            current_elem = self.get_element(queue.pop())
            for succ in _successors_getter(current_elem):
                indegree_map[succ] -= 1
                if indegree_map[succ] == 0:
                    queue.append(succ)
            yield current_elem

    def dfs(
        self,
        start_gates: tp.Optional[list[Label]] = None,
        *,
        inverse: bool = False,
        on_enter_hook: TraverseHookT = lambda _, __: None,
        on_exit_hook: TraverseHookT = lambda _, __: None,
        unvisited_hook: TraverseHookT = lambda _, __: None,
    ) -> tp.Iterable[Gate]:
        """
        Performs a depth-first traversal the circuit (DFS) from a list of given starting
        nodes or, if start_gates is not given, from inputs if inversed=True, and outputs
        if inversed=False.

        :param start_gates: initial list of gates to traverse
        :param inverse: a boolean value specifying the sort order. If inversed == True,
            Iterator will start from inputs and traverse the circuit to the outputs,
            otherwise from outputs to inputs.
        :param on_enter_hook: callable function which applies before visiting the gate
        :param on_exit_hook: callable function which applies after visiting the gate
        :param unvisited_hook: callable function which applies for unvisited gates after
            traverse circuit
        :return: Iterator of gates, which traverse the circuit in bfs order.

        """
        return self._traverse_circuit(
            TraverseMode.DFS,
            start_gates,
            inverse=inverse,
            on_enter_hook=on_enter_hook,
            on_exit_hook=on_exit_hook,
            unvisited_hook=unvisited_hook,
        )

    def bfs(
        self,
        start_gates: tp.Optional[list[Label]] = None,
        *,
        inverse: bool = False,
        on_enter_hook: TraverseHookT = lambda _, __: None,
        unvisited_hook: TraverseHookT = lambda _, __: None,
    ) -> tp.Iterable[Gate]:
        """
        Performs a breadth-first traversal the circuit (BFS) from a list of given
        starting nodes or, if start_gates is not given, from inputs if inversed=True,
        and outputs if inversed=False.

        :param start_gates: initial list of gates to traverse
        :param inverse: a boolean value specifying the sort order. If inversed == True,
            Iterator will start from inputs and traverse the circuit to the outputs,
            otherwise from outputs to inputs.
        :param on_enter_hook: callable function which applies before visiting the gate
        :param unvisited_hook: callable function which applies for unvisited gates after
            traverse circuit
        :return: Iterator of gates, which traverse the circuit in dfs order.

        """
        return self._traverse_circuit(
            TraverseMode.BFS,
            start_gates,
            inverse=inverse,
            on_enter_hook=on_enter_hook,
            unvisited_hook=unvisited_hook,
        )

    def evaluate_circuit(
        self,
        assigment: dict[str, GateState],
        *,
        outputs: tp.Optional[list[Label]] = None,
    ) -> dict[str, GateState]:
        """
        Evaluate the circuit with the given input values and return full assigment.

        :param assigment: full or partial assigment for inputs.
        :param outputs: set of outputs which need to be evaluated. Those outputs will
               be used to initialise depth-first iteration across the circuit.
        :return: outputs dictionary with the obtained values.

        `assignment` can be on any element of the circuit.

        """

        assigment_dict: dict[str, GateState] = dict(assigment)
        for input in self._inputs:
            assigment_dict.setdefault(input, Undefined)

        queue_: list[Label] = list()

        _outputs = self._outputs if outputs is None else outputs
        for output in _outputs:
            if output not in self._inputs:
                queue_.append(output)

        while queue_:
            gate = self.get_element(queue_[-1])

            for operand in gate.operands:
                if operand not in assigment_dict:
                    queue_.append(operand)

            if gate.label == queue_[-1]:
                assigment_dict[gate.label] = gate.operator(
                    *(assigment_dict[op] for op in gate.operands)
                )
                queue_.pop()

        for element in self._elements:
            assigment_dict.setdefault(element, Undefined)

        return assigment_dict

    def evaluate_circuit_outputs(
        self,
        assigment: dict[str, GateState],
    ) -> dict[str, GateState]:
        """
        Evaluate the circuit with the given input values and return outputs assigment.

        :param assigment: full or partial assigment for inputs.
        :return: outputs dictionary with the obtained values.

        `assignment` can be on any element of the circuit.

        """
        assigment_dict: dict[str, GateState] = self.evaluate_circuit(assigment)

        return {output: assigment_dict[output] for output in self._outputs}

    def evaluate(self, inputs: list[bool]) -> list[bool]:
        """
        Get output values that correspond to provided `inputs`.

        :param inputs: values of input gates.
        :return: value of outputs evaluated for input values `inputs`.

        """
        dict_inputs: dict[str, GateState] = {}
        for i, input in enumerate(self._inputs):
            dict_inputs[input] = inputs[i]

        # because of the complete assignment we know that Undefined will not appear
        answer = self.evaluate_circuit_outputs(dict_inputs)
        return tp.cast(list[bool], [answer[output] for output in self._outputs])

    def evaluate_at(self, inputs: list[bool], output_index: int) -> bool:
        """
        Get value of `output_index`th output that corresponds to provided `inputs`.

        :param inputs: values of input gates.
        :param output_index: index of desired output.
        :return: value of `output_index` evaluated for input values `inputs`.

        """
        dict_inputs: dict[str, GateState] = {}
        for i, input in enumerate(self._inputs):
            dict_inputs[input] = inputs[i]

        label_output = self.output_at_index(output_index)
        # because of the complete assignment we know that Undefined will not appear
        return tp.cast(
            bool,
            self.evaluate_circuit(dict_inputs, outputs=[label_output])[label_output],
        )

    def is_constant(self) -> bool:
        """
        Check if all outputs are constant (input independent).

        :return: True iff this function is constant.

        """
        _iter = itertools.product((False, True), repeat=self.input_size)
        answer: list[bool] = self.evaluate(list(next(_iter)))
        for input_assignment in _iter:
            if answer != self.evaluate(list(input_assignment)):
                return False
        return True

    def is_constant_at(self, output_index: int) -> bool:
        """
        Check if output `output_index` is constant (input independent).

        :param output_index: index of desired output.
        :return: True iff output `output_index` is constant.

        """
        _iter = itertools.product((False, True), repeat=self.input_size)
        answer: bool = self.evaluate_at(list(next(_iter)), output_index)
        for input_assignment in _iter:
            if answer != self.evaluate_at(list(input_assignment), output_index):
                return False
        return True

    def is_monotonic(self, *, inverse: bool) -> bool:
        """
        Check if all outputs are monotonic (output value doesn't decrease when
        inputs are enumerated in a classic order: 0000, 0001, 0010, 0011 ...).

        :param inverse: if True, will check that output values doesn't
        increase when inputs are enumerated in classic order.
        :return: True iff this function is monotonic.

        """
        change_value: list[bool] = [False] * self.output_size
        current_value: list[bool] = [inverse] * self.output_size
        for input_assignment in itertools.product(
            (False, True), repeat=self.input_size
        ):
            for i, v in enumerate(self.evaluate(list(input_assignment))):
                if v != current_value[i]:
                    if change_value[i]:
                        return False
                    change_value[i] = True
                    current_value[i] = v
        return True

    def is_monotonic_at(self, output_index: int, *, inverse: bool) -> bool:
        """
        Check if output `output_index` is monotonic (output value doesn't
        decrease when inputs are enumerated in a classic order: 0000, 0001,
        0010, 0011 ...).

        :param output_index: index of desired output.
        :param inverse: if True, will check that output value doesn't
        increase when inputs are enumerated in classic order.
        :return: True iff output `output_index` is monotonic.

        """
        change_value: bool = False
        current_value: bool = inverse
        for input_assignment in itertools.product(
            (False, True), repeat=self.input_size
        ):
            if self.evaluate_at(list(input_assignment), output_index) != current_value:
                if change_value:
                    return False
                change_value = True
                current_value = not current_value
        return True

    def is_symmetric(self) -> bool:
        """
        Check if all outputs are symmetric.

        :return: True iff this function is symmetric.

        """
        for number_of_true in range(self.input_size + 1):

            _iter = iter(input_iterator_with_fixed_sum(self.input_size, number_of_true))
            value: list[bool] = self.evaluate(next(_iter))

            for input_assignment in _iter:
                if value != self.evaluate(input_assignment):
                    return False

        return True

    def is_symmetric_at(self, output_index: int) -> bool:
        """
        Check that output `output_index` is symmetric.

        :param output_index: index of desired output.
        :return: True iff output `output_index` is symmetric.

        """
        for number_of_true in range(self.input_size + 1):

            _iter = iter(input_iterator_with_fixed_sum(self.input_size, number_of_true))
            value: GateState = self.evaluate_at(next(_iter), output_index)

            for input_assignment in _iter:
                if value != self.evaluate_at(input_assignment, output_index):
                    return False

        return True

    def is_dependent_on_input_at(
        self,
        output_index: int,
        input_index: int,
    ) -> bool:
        """
        Check if output `output_index` depends on input `input_index` (there exist two
        input sets that differ only at `input_index`, but result in different value for
        `output_index`).

        :param output_index: index of desired output.
        :param input_index: index of desired input.
        :return: True iff output `output_index` depends on input `input_index`.

        """
        for x in itertools.product((False, True), repeat=self.input_size - 1):
            _x = list(x)
            _x.insert(input_index, False)
            value1 = self.evaluate_at(_x, output_index)
            _x[input_index] = not _x[input_index]
            value2 = self.evaluate_at(_x, output_index)
            if value1 != value2:
                return True
        return False

    def is_output_equal_to_input(
        self,
        output_index: int,
        input_index: int,
    ) -> bool:
        """
        Check if output `output_index` equals to input `input_index`.

        :param output_index: index of desired output.
        :param input_index: index of desired input.
        :return: True iff output `output_index` equals to the input
        `input_index`.

        """
        for x in itertools.product((False, True), repeat=self.input_size):
            if self.evaluate_at(list(x), output_index) != x[input_index]:
                return False
        return True

    def is_output_equal_to_input_negation(
        self,
        output_index: int,
        input_index: int,
    ) -> bool:
        """
        Check if output `output_index` equals to negation of input `input_index`.

        :param output_index: index of desired output.
        :param input_index: index of desired input.
        :return: True iff output `output_index` equals to negation of input
        `input_index`.

        """
        for x in itertools.product((False, True), repeat=self.input_size):
            if self.evaluate_at(list(x), output_index) != (not x[input_index]):
                return False
        return True

    def get_significant_inputs_of(self, output_index: int) -> list[int]:
        """
        Get indexes of all inputs on which output `output_index` depends on.

        :param output_index: index of desired output.
        :return: list of input indices.  TODO make it more efficient when time comes

        """
        return [
            input_index
            for input_index in range(self.input_size)
            if self.is_dependent_on_input_at(output_index, input_index)
        ]

    def find_negations_to_make_symmetric(
        self,
        output_index: list[int],
    ) -> tp.Optional[list[bool]]:
        """
        Check if function is symmetric on some output set and returns inputs negations.

        :param output_index: output index set

        """

        def _filter_required_outputs(result: tp.Sequence[bool]):
            nonlocal output_index
            return [result[idx] for idx in output_index]

        for negations in itertools.product((False, True), repeat=self.input_size):

            symmetric = True
            for number_of_true in range(self.input_size + 1):

                _iter = iter(
                    input_iterator_with_fixed_sum(
                        self.input_size,
                        number_of_true,
                        negations=list(negations),
                    )
                )
                value: list[GateState] = _filter_required_outputs(
                    self.evaluate(next(_iter))
                )

                for input_assignment in _iter:
                    if value != _filter_required_outputs(
                        self.evaluate(input_assignment)
                    ):
                        symmetric = False
                        break

                if not symmetric:
                    break

            if symmetric:
                return list(negations)

        return None

    def get_truth_table(self) -> RawTruthTable:
        """
        Get truth table of a boolean function, which is a matrix, `i`th row of which
        contains values of `i`th output, and `j`th column corresponds to the input which
        is a binary encoding of a number `j` (for example j=9 corresponds to [..., 1, 0,
        0, 1])

        :return: truth table describing this function.

        """
        return [
            list(i)
            for i in zip(
                *(
                    self.evaluate(list(x))
                    for x in itertools.product((False, True), repeat=self.input_size)
                )
            )
        ]

    def save_to_file(self, path: str) -> None:
        """
        Save circuit to file.

        :param path: path to file with file's name and file's extention.

        """
        p = pathlib.Path(path)
        if not p.parent.exists():
            p.parent.mkdir(parents=True, exist_ok=False)
        p.write_text(self.format_circuit())

    def format_circuit(self) -> str:
        """Formats circuit as string in BENCH format."""

        input_str = '\n'.join(f'INPUT({input_label})' for input_label in self._inputs)
        gates_str = '\n'.join(
            gate.format_gate()
            for gate in self._elements.values()
            if gate.gate_type != INPUT
        )
        output_str = '\n'.join(
            f'OUTPUT({output_label})' for output_label in self._outputs
        )
        return f"{input_str}\n\n{gates_str}\n\n{output_str}"

    def _add_gate(self, gate: Gate) -> tp_ext.Self:
        """
        Add gate in the ciurcuit without any checkings (!!!) and without filling users.

        :param: gate.
        :return: circuit with new gate.

        """
        for operand in gate.operands:
            self._add_user(operand, gate.label)

        self._elements[gate.label] = gate
        if gate.gate_type == INPUT:
            self._inputs.append(gate.label)

        return self
    
    def _remove_gate(self, gate: Gate) -> tp_ext.Self:
        """
        Remove gate from the ciurcuit without any checkings (!!!)

        :param: gate.
        :return: circuit without gate.

        """
        for operand in gate.operands:
            self._remove_user(operand, gate.label)

        self._elements.pop(gate.label, None)
        if gate.gate_type == INPUT:
            self._inputs.remove(gate.label)

        self._outputs = [x for x in self._outputs if x != gate]

        return self

    def _emplace_gate(
        self,
        label: Label,
        gate_type: GateType,
        operands: tuple[Label, ...] = (),
        **kwargs,
    ) -> tp_ext.Self:
        """
        Add gate in the ciurcuit without any checkings (!!!) and without filling users.

        :param label: new gate's label.
        :param gate_type: new gate's type of operator.
        :param operands: new gate's operands.
        :params kwargs: others parameters for conctructing new gate.
        :return: circuit with new gate.

        """
        for operand in operands:
            self._add_user(operand, label)

        self._elements[label] = Gate(label, gate_type, operands, **kwargs)
        if gate_type == INPUT:
            self._inputs.append(label)

        return self

    def _add_user(self, element: Label, user: Label):
        """Adds user for `element`."""
        self._element_to_users[element].append(user)

<<<<<<< HEAD
    def _remove_user(self, element: Label, user: Label):
        """Adds user for `element`."""
        self._element_to_users[element].remove(user)
=======
    def _traverse_circuit(
        self,
        mode: TraverseMode,
        start_gates: tp.Optional[list[Label]] = None,
        *,
        inverse: bool = False,
        on_enter_hook: TraverseHookT = lambda _, __: None,
        on_exit_hook: TraverseHookT = lambda _, __: None,
        unvisited_hook: TraverseHookT = lambda _, __: None,
    ) -> tp.Iterable[Gate]:
        """
        Performs a traversal the circuit from a list of given starting nodes or, if
        start_gates is not given, from inputs if inversed=True, and outputs if
        inversed=False.

        :param mode: type of the traversal the circuit (dfs/bfs).
        :param start_gates: initial list of gates to traverse
        :param inverse: a boolean value specifying the sort order. If inversed == True,
            Iterator will start from inputs and traverse the circuit to the outputs,
            otherwise from outputs to inputs.
        :param on_enter_hook: callable function which applies before visiting the gate
        :param on_exit_hook: callable function which applies after visiting all children
            of the gate
        :param unvisited_hook: callable function which applies for unvisited gates after
            traverse circuit
        :return: Iterator of gates, which traverse the circuit in dfs/bfs order.

        """

        if self.size == 0:
            return

        if mode == TraverseMode.BFS:
            pop_index: int = 0
        elif mode == TraverseMode.DFS:
            pop_index = -1
        else:
            raise TraverseMethodError()

        _next_getter = (
            (lambda elem: self.get_element_users(elem.label))
            if inverse
            else (lambda elem: elem.operands)
        )

        if start_gates is not None:
            queue: list[Label] = copy.copy(start_gates)
        elif inverse:
            queue = copy.copy(self.inputs)
        else:
            queue = copy.copy(self.outputs)

        gate_states: dict[Label, TraverseState] = collections.defaultdict(
            lambda: TraverseState.UNVISITED
        )

        if mode == TraverseMode.BFS:

            def _bfs_remove(label):
                nonlocal pop_index, queue
                gate_states[label] = TraverseState.VISITED
                queue.pop(pop_index)
                return

        else:

            def _bfs_remove(_):
                return

        while queue:

            current_elem = self.get_element(queue[pop_index])

            if gate_states[current_elem.label] == TraverseState.UNVISITED:
                on_enter_hook(current_elem, gate_states)
                gate_states[current_elem.label] = TraverseState.ENTERED

                for child in _next_getter(current_elem):
                    if gate_states[child] == TraverseState.UNVISITED:
                        queue.append(child)

                # in case of bfs we don't need to process the gate after passing
                # all its children, so we can immediately remove it from the queue
                _bfs_remove(current_elem.label)

                yield current_elem

            elif gate_states[current_elem.label] == TraverseState.ENTERED:
                on_exit_hook(current_elem, gate_states)
                gate_states[current_elem.label] = TraverseState.VISITED
                queue.pop(pop_index)

            elif gate_states[current_elem.label] == TraverseState.VISITED:
                queue.pop(pop_index)

            else:
                raise GateStateError()

        for label in self._elements:
            if gate_states[label] == TraverseState.UNVISITED:
                unvisited_hook(self.get_element(label), gate_states)
>>>>>>> 3b75b1c0

    def __str__(self):
        input_str = textwrap.shorten(
            'INPUTS: ' + '; '.join(f'{input_label}' for input_label in self._inputs),
            width=100,
        )
        output_str = textwrap.shorten(
            'OUTPUTS: '
            + '; '.join(f'{output_label}' for output_label in self._outputs),
            width=100,
        )
        return f"{self.__class__.__name__}\n\t{input_str}\n\t{output_str}"<|MERGE_RESOLUTION|>--- conflicted
+++ resolved
@@ -935,11 +935,6 @@
         """Adds user for `element`."""
         self._element_to_users[element].append(user)
 
-<<<<<<< HEAD
-    def _remove_user(self, element: Label, user: Label):
-        """Adds user for `element`."""
-        self._element_to_users[element].remove(user)
-=======
     def _traverse_circuit(
         self,
         mode: TraverseMode,
@@ -1041,7 +1036,10 @@
         for label in self._elements:
             if gate_states[label] == TraverseState.UNVISITED:
                 unvisited_hook(self.get_element(label), gate_states)
->>>>>>> 3b75b1c0
+
+    def _remove_user(self, element: Label, user: Label):
+        """Adds user for `element`."""
+        self._element_to_users[element].remove(user)
 
     def __str__(self):
         input_str = textwrap.shorten(
