"""Module contains implementation of Circuit class."""

import collections
import itertools
import logging
import pathlib
import textwrap
import typing as tp

import typing_extensions as tp_ext

<<<<<<< HEAD
from boolean_circuit_tool.core.boolean_function import BooleanFunction
=======
from boolean_circuit_tool.core.boolean_function import BooleanFunction, RawTruthTable
>>>>>>> 07357ea4
from boolean_circuit_tool.core.circuit.exceptions import (
    CircuitElementAlreadyExistsError,
    CircuitElementIsAbsentError,
)
from boolean_circuit_tool.core.circuit.gate import Gate, GateType, INPUT, Label
from boolean_circuit_tool.core.circuit.operators import GateState, Undefined
from boolean_circuit_tool.core.circuit.utils import (
    input_iterator_with_fixed_sum,
    order_list,
)
from boolean_circuit_tool.core.circuit.validation import (
    check_elements_exist,
    check_label_doesnt_exist,
)

logger = logging.getLogger(__name__)

__all__ = ['Circuit']


class Circuit(BooleanFunction):
    """
    Structure to carry boolean circuit.

    Boolean circuit is represented as a set of Gate objects and
    relations between them.

    Circuit may be constructed manually, gate by gate, using methods
    `add_gate` and `emplace_gate`, or can be parsed from .bench file
    using static method `from_bench`.

    TODO: Circuit also implements BooleanFunction protocol, allowing
    it to be used as boolean function and providing related checks.
    TODO def top_sort

    """

    @staticmethod
    def from_bench(file_path: str) -> "Circuit":
        """
        Initialization the circuit with given data.

        :param filepath: path to the file with the circuit

        """
        from boolean_circuit_tool.core.parser.bench import BenchToCircuit

        _parser = BenchToCircuit()

        path = pathlib.Path(file_path)
        with path.open() as file:
            return _parser.convert_to_circuit(file)

    def __init__(self):
        self._inputs: list[Label] = list()
        self._outputs: list[Label] = list()
        self._elements: dict[Label, Gate] = {}
        self._element_to_users: tp.DefaultDict[Label, list[Label]] = (
            collections.defaultdict(list)
        )

    @property
    def inputs(self) -> list[Label]:
        """
        :return: list of inputs.

        """
        return self._inputs

    @property
    def input_size(self) -> int:
        """
        :return: number of inputs.

        """
        return len(self._inputs)

    @property
    def outputs(self) -> list[Label]:
        """
        :return: list of outputs.

        """
        return self._outputs

    @property
    def output_size(self) -> int:
        """
        :return: number of outputs.

        """
        return len(self._outputs)

    @property
    def elements_number(self) -> int:
        """
        :return: number of elements into the circuit.

        """
        return len(self._elements)

    def input_at_index(self, idx: int) -> Label:
        """
        :param idx: input index
        :return: inputs label which corresponds to the index

        """
        return self._inputs[idx]

    def index_of_input(self, label: Label) -> int:
        """
        :param label: input label
        :return: inputs index which corresponds to the label

        """
        return self._inputs.index(label)

    def output_at_index(self, idx: int) -> Label:
        """
        :param idx: output index
        :return: outputs label which corresponds to the index

        """
        return self._outputs[idx]

    def index_of_output(self, label: Label) -> int:
        """
        :param idx: output label
        :return: outputs index which corresponds to the label

        """
        return self._outputs.index(label)

    def get_element(self, label: Label) -> Gate:
        """
        :return: a specific element from the schema by `label`.

        """
        return self._elements[label]

    def get_element_users(self, label: Label) -> list[Label]:
        """
        :return: list of gates which use given gate as operand.

        """
        return self._element_to_users[label]

    def has_element(self, label: Label) -> bool:
        """
        :return: True iff this circuit has element `label`.

        """
        return label in self._elements

    def add_gate(self, gate: Gate) -> tp_ext.Self:
        """
        Add gate in the circuit.

        :param gate: new gate.
        :return: modified circuit.

        """
        check_label_doesnt_exist(gate.label, self)
        check_elements_exist(gate.operands, self)

        return self._add_gate(gate)

    def emplace_gate(
        self,
        label: Label,
        gate_type: GateType,
        operands: tuple[Label, ...] = (),
        **kwargs,
    ) -> tp_ext.Self:
        """
        Add gate in the ciurcuit.

        :param label: new gate's label.
        :param gate_type: new gate's type of operator.
        :param operands: new gate's operands.
        :param kwargs: others parameters for conctructing new gate.
        :return: modified circuit.

        """
        check_label_doesnt_exist(label, self)
        check_elements_exist(operands, self)

        return self._emplace_gate(label, gate_type, operands, **kwargs)

    def rename_element(self, old_label: Label, new_label: Label) -> tp_ext.Self:
        """
        Rename gate.

        :param old_label: gate's label to replace.
        :param new_label: gate's new label.
        :return: modified circuit.

        """
        if old_label not in self._elements:
            raise CircuitElementIsAbsentError()

        if new_label in self._elements:
            raise CircuitElementAlreadyExistsError()

        if old_label in self._inputs:
            self._inputs.remove(old_label)
            self._inputs.append(new_label)

        if old_label in self._outputs:
            self._outputs.remove(old_label)
            self._outputs.append(new_label)

        self._elements[new_label] = Gate(
            new_label,
            self._elements[old_label].gate_type,
            self._elements[old_label].operands,
        )

        self._element_to_users[new_label] = self._element_to_users[old_label]

        for user_label in self._element_to_users[old_label]:
            self._elements[user_label] = Gate(
                user_label,
                self._elements[user_label].gate_type,
                tuple(
                    new_label if oper == old_label else oper
                    for oper in self._elements[user_label].operands
                ),
            )

        for operand_label in self._elements[old_label].operands:
            operand_users = self._element_to_users[operand_label]
            assert old_label in operand_users
            operand_users[operand_users.index(old_label)] = new_label

        del self._elements[old_label]
        return self

    def mark_as_output(self, label: Label) -> None:
        """Mark as output a gate."""
        if label not in self._outputs:
            check_elements_exist((label,), self)
            self._outputs.append(label)

    def order_inputs(self, inputs: list[Label]) -> tp_ext.Self:
        """
        Order input gates.

        Create a new list by copying `inputs` and then appending to it the
        elements of `self._inputs` that are not already in the resulting list.
        After that replaces `self._inputs` with this new list.

<<<<<<< HEAD
        :param inputs: full or partially sorted list of inputs.
=======
        :param inputs: full or partially ordered list of inputs.
>>>>>>> 07357ea4
        :return: modified circuit.

        """
        self._inputs = order_list(inputs, self._inputs)
        return self

    def order_outputs(self, outputs: list[Label]) -> tp_ext.Self:
        """
        Order output gates.

        Create a new list by copying `outputs` and then appending to it the
        elements of `self._outputs` that are not already in the resulting list.
        After that replaces `self._outputs` with this new list.

<<<<<<< HEAD
        Create a new list by copying `inputs` and then appending to it the
        elements of `self._inputs` that are not already in the resulting list.
        After that replaces `self._inputs` with this new list.

        :param outputs: full or partially sorted list of outputs.
=======
        :param outputs: full or partially ordered list of outputs.
>>>>>>> 07357ea4
        :return: modified circuit.

        """
        self._outputs = order_list(outputs, self._outputs)
        return self

    def evaluate_circuit(
        self,
        assigment: dict[str, GateState],
        *,
        outputs: tp.Optional[list[Label]] = None,
    ) -> dict[str, GateState]:
        """
        Evaluate the circuit with the given input values and return full assigment.

        :param assigment: full or partually assigment for inputs.
        :return: outputs dictionary with the obtained values.

<<<<<<< HEAD
        :param assigment: full or partually assigment for inputs.
        :return: outputs dictionary with the obtained values.

=======
>>>>>>> 07357ea4
        `assignment` can be on any element of the circuit.

        """

        assigment_dict: dict[str, GateState] = dict(assigment)
        for input in self._inputs:
            assigment_dict.setdefault(input, Undefined)

        queue_: list[Label] = list()

        _outputs = self._outputs if outputs is None else outputs
        for output in _outputs:
            if output not in self._inputs:
                queue_.append(output)

        while queue_:
            gate = self.get_element(queue_[-1])

            for operand in gate.operands:
                if operand not in assigment_dict:
                    queue_.append(operand)

            if gate.label == queue_[-1]:
                assigment_dict[gate.label] = gate.operator(
                    *(assigment_dict[op] for op in gate.operands)
                )
                queue_.pop()

        for element in self._elements:
            assigment_dict.setdefault(element, Undefined)

        return assigment_dict

    def evaluate_circuit_outputs(
        self,
        assigment: dict[str, GateState],
    ) -> dict[str, GateState]:
        """
        Evaluate the circuit with the given input values and return outputs assigment.

        :param assigment: full or partually assigment for inputs.
        :return: outputs dictionary with the obtained values.

        `assignment` can be on any element of the circuit.

        """
        assigment_dict: dict[str, GateState] = self.evaluate_circuit(assigment)

        return {output: assigment_dict[output] for output in self._outputs}

    def evaluate(self, inputs: list[bool]) -> list[bool]:
        """
        Get output values that correspond to provided `inputs`.

        :param inputs: values of input gates.
        :return: value of outputs evaluated for input values `inputs`.

        """
<<<<<<< HEAD
        dict_inputs = {}
        for i, input in enumerate(self._inputs):
            dict_inputs[input] = inputs[i]

        return list(self.evaluate_circuit(dict_inputs).values())
=======
        dict_inputs: dict[str, GateState] = {}
        for i, input in enumerate(self._inputs):
            dict_inputs[input] = inputs[i]

        # because of the complete assignment we know that Undefined will not appear
        return tp.cast(
            list[bool], list(self.evaluate_circuit_outputs(dict_inputs).values())
        )
>>>>>>> 07357ea4

    def evaluate_at(self, inputs: list[bool], output_index: int) -> bool:
        """
        Get value of `output_index`th output that corresponds to provided `inputs`.

        :param inputs: values of input gates.
        :param output_index: index of desired output.
        :return: value of `output_index` evaluated for input values `inputs`.

        """
<<<<<<< HEAD
        return self.evaluate(inputs)[output_index]
=======
        dict_inputs: dict[str, GateState] = {}
        for i, input in enumerate(self._inputs):
            dict_inputs[input] = inputs[i]

        label_output = self.output_at_index(output_index)
        # because of the complete assignment we know that Undefined will not appear
        return tp.cast(
            bool,
            self.evaluate_circuit(dict_inputs, outputs=[label_output])[label_output],
        )
>>>>>>> 07357ea4

    def is_constant(self) -> bool:
        """
        Check if all outputs are constant (input independent).

        :return: True iff this function is constant.

        """
<<<<<<< HEAD
        answer: list[GateState] = self.evaluate([False] * self.input_size)
        for x in itertools.product((False, True), repeat=self.input_size):
            if answer != self.evaluate(list(x)):
=======
        _iter = itertools.product((False, True), repeat=self.input_size)
        answer: list[bool] = self.evaluate(list(next(_iter)))
        for input_assignment in _iter:
            if answer != self.evaluate(list(input_assignment)):
>>>>>>> 07357ea4
                return False
        return True

    def is_constant_at(self, output_index: int) -> bool:
        """
        Check if output `output_index` is constant (input independent).

        :param output_index: index of desired output.
        :return: True iff output `output_index` is constant.

        """
<<<<<<< HEAD
        answer: GateState = self.evaluate_at([False] * self.input_size, output_index)
        for x in itertools.product((False, True), repeat=self.input_size):
            if answer != self.evaluate_at(list(x), output_index):
=======
        _iter = itertools.product((False, True), repeat=self.input_size)
        answer: bool = self.evaluate_at(list(next(_iter)), output_index)
        for input_assignment in _iter:
            if answer != self.evaluate_at(list(input_assignment), output_index):
>>>>>>> 07357ea4
                return False
        return True

    def is_monotonic(self, *, inverse: bool) -> bool:
        """
        Check if all outputs are monotonic (output value doesn't decrease when
        inputs are enumerated in a classic order: 0000, 0001, 0010, 0011 ...).

        :param inverse: if True, will check that output values doesn't
        increase when inputs are enumerated in classic order.
        :return: True iff this function is monotonic.

        """
<<<<<<< HEAD
        change_value: list[GateState] = [False] * self.output_size
        current_value: list[bool] = [inverse] * self.output_size
        for x in itertools.product((False, True), repeat=self.input_size):
            for i, v in enumerate(self.evaluate(list(x))):
=======
        change_value: list[bool] = [False] * self.output_size
        current_value: list[bool] = [inverse] * self.output_size
        for input_assignment in itertools.product(
            (False, True), repeat=self.input_size
        ):
            for i, v in enumerate(self.evaluate(list(input_assignment))):
>>>>>>> 07357ea4
                if v != current_value[i]:
                    if change_value[i]:
                        return False
                    change_value[i] = True
<<<<<<< HEAD
                    current_value[i] = not current_value[i]
=======
                    current_value[i] = v
>>>>>>> 07357ea4
        return True

    def is_monotonic_at(self, output_index: int, *, inverse: bool) -> bool:
        """
        Check if output `output_index` is monotonic (output value doesn't
        decrease when inputs are enumerated in a classic order: 0000, 0001,
        0010, 0011 ...).

        :param output_index: index of desired output.
        :param inverse: if True, will check that output value doesn't
        increase when inputs are enumerated in classic order.
        :return: True iff output `output_index` is monotonic.

        """
        change_value: bool = False
        current_value: bool = inverse
<<<<<<< HEAD
        for x in itertools.product((False, True), repeat=self.input_size):
            if self.evaluate_at(list(x), output_index) != current_value:
=======
        for input_assignment in itertools.product(
            (False, True), repeat=self.input_size
        ):
            if self.evaluate_at(list(input_assignment), output_index) != current_value:
>>>>>>> 07357ea4
                if change_value:
                    return False
                change_value = True
                current_value = not current_value
        return True

    def is_symmetric(self) -> bool:
        """
        Check if all outputs are symmetric.

<<<<<<< HEAD
        :return: True iff this function.

        """
        for i in range(self.input_size + 1):
            value = self.evaluate([False] * (self.input_size - i) + [True] * i)
            for x in set(itertools.permutations([False] * (self.input_size - i) + [True] * i)):
                if value != self.evaluate(list(x)):
                    return False
=======
        :return: True iff this function is symmetric.

        """
        for number_of_true in range(self.input_size + 1):

            _iter = iter(input_iterator_with_fixed_sum(self.input_size, number_of_true))
            value: list[bool] = self.evaluate(next(_iter))

            for input_assignment in _iter:
                if value != self.evaluate(input_assignment):
                    return False

>>>>>>> 07357ea4
        return True

    def is_symmetric_at(self, output_index: int) -> bool:
        """
        Check that output `output_index` is symmetric.

        :param output_index: index of desired output.
        :return: True iff output `output_index` is symmetric.

        """
<<<<<<< HEAD
        for i in range(self.input_size + 1):
            value = self.evaluate_at([False] * (self.input_size - i) + [True] * i, output_index)
            for x in set(itertools.permutations([False] * (self.input_size - i) + [True] * i)):
                if value != self.evaluate_at(list(x), output_index):
                    return False
=======
        for number_of_true in range(self.input_size + 1):

            _iter = iter(input_iterator_with_fixed_sum(self.input_size, number_of_true))
            value: GateState = self.evaluate_at(next(_iter), output_index)

            for input_assignment in _iter:
                if value != self.evaluate_at(input_assignment, output_index):
                    return False

>>>>>>> 07357ea4
        return True

    def is_dependent_on_input_at(
        self,
        output_index: int,
        input_index: int,
    ) -> bool:
        """
        Check if output `output_index` depends on input `input_index` (there exist two
        input sets that differ only at `input_index`, but result in different value for
        `output_index`).

        :param output_index: index of desired output.
        :param input_index: index of desired input.
        :return: True iff output `output_index` depends on input `input_index`.

        """
<<<<<<< HEAD
        for x in itertools.product((False, True), repeat=self.input_size):
=======
        for x in itertools.product((False, True), repeat=self.input_size - 1):
>>>>>>> 07357ea4
            _x = list(x)
            _x.insert(input_index, False)
            value1 = self.evaluate_at(_x, output_index)
            _x[input_index] = not _x[input_index]
            value2 = self.evaluate_at(_x, output_index)
            if value1 != value2:
                return True
        return False

    def is_output_equal_to_input(
        self,
        output_index: int,
        input_index: int,
    ) -> bool:
        """
        Check if output `output_index` equals to input `input_index`.

        :param output_index: index of desired output.
        :param input_index: index of desired input.
        :return: True iff output `output_index` equals to the input
        `input_index`.

        """
        for x in itertools.product((False, True), repeat=self.input_size):
<<<<<<< HEAD
           if self.evaluate_at(list(x), output_index) != x[input_index]:
              return False
=======
            if self.evaluate_at(list(x), output_index) != x[input_index]:
                return False
>>>>>>> 07357ea4
        return True

    def is_output_equal_to_input_negation(
        self,
        output_index: int,
        input_index: int,
    ) -> bool:
        """
        Check if output `output_index` equals to negation of input `input_index`.

        :param output_index: index of desired output.
        :param input_index: index of desired input.
        :return: True iff output `output_index` equals to negation of input
        `input_index`.

        """
        for x in itertools.product((False, True), repeat=self.input_size):
<<<<<<< HEAD
           if self.evaluate_at(list(x), output_index) != (not x[input_index]):
              return False
=======
            if self.evaluate_at(list(x), output_index) != (not x[input_index]):
                return False
>>>>>>> 07357ea4
        return True

    def get_significant_inputs_of(self, output_index: int) -> list[int]:
        """
        Get indexes of all inputs on which output `output_index` depends on.

        :param output_index: index of desired output.
<<<<<<< HEAD
        :return: list of input indices.

        TODO make it more efficient when time comes
=======
        :return: list of input indices.  TODO make it more efficient when time comes

>>>>>>> 07357ea4
        """
        return [
            input_index
            for input_index in range(self.input_size)
            if self.is_dependent_on_input_at(output_index, input_index)
        ]

<<<<<<< HEAD
    def get_symmetric_and_negations_of(
=======
    def find_negations_to_make_symmetric(
>>>>>>> 07357ea4
        self,
        output_index: list[int],
    ) -> tp.Optional[list[bool]]:
        """
        Check if function is symmetric on some output set and returns inputs negations.

        :param output_index: output index set

        """
<<<<<<< HEAD
        pass

    def get_truth_table(self) -> list[list[bool]]:
=======

        def _filter_required_outputs(result: tp.Sequence[bool]):
            nonlocal output_index
            return [result[idx] for idx in output_index]

        for negations in itertools.product((False, True), repeat=self.input_size):

            symmetric = True
            for number_of_true in range(self.input_size + 1):

                _iter = iter(
                    input_iterator_with_fixed_sum(
                        self.input_size,
                        number_of_true,
                        negations=list(negations),
                    )
                )
                value: list[GateState] = _filter_required_outputs(
                    self.evaluate(next(_iter))
                )

                for input_assignment in _iter:
                    if value != _filter_required_outputs(
                        self.evaluate(input_assignment)
                    ):
                        symmetric = False
                        break

                if not symmetric:
                    break

            if symmetric:
                return list(negations)

        return None

    def get_truth_table(self) -> RawTruthTable:
>>>>>>> 07357ea4
        """
        Get truth table of a boolean function, which is a matrix, `i`th row of which
        contains values of `i`th output, and `j`th column corresponds to the input which
        is a binary encoding of a number `j` (for example j=9 corresponds to [..., 1, 0,
        0, 1])

        :return: truth table describing this function.

        """
        return [
            list(i)
            for i in zip(
<<<<<<< HEAD
                *[
                    self.evaluate(list(x))
                    for x in itertools.product((False, True), repeat=self.input_size)
                ]
=======
                *(
                    self.evaluate(list(x))
                    for x in itertools.product((False, True), repeat=self.input_size)
                )
>>>>>>> 07357ea4
            )
        ]

    def save_to_file(self, path: str) -> None:
        """
        Save circuit to file.

        :param path: path to file with file's name and file's extention.

        """
        p = pathlib.Path(path)
        if not p.parent.exists():
            p.parent.mkdir(parents=True, exist_ok=False)
        p.write_text(self.format_circuit())

    def format_circuit(self) -> str:
        """Formats circuit as string in BENCH format."""

        input_str = '\n'.join(f'INPUT({input_label})' for input_label in self._inputs)
        gates_str = '\n'.join(
            gate.format_gate()
            for gate in self._elements.values()
            if gate.gate_type != INPUT
        )
        output_str = '\n'.join(
            f'OUTPUT({output_label})' for output_label in self._outputs
        )
        return f"{input_str}\n\n{gates_str}\n\n{output_str}"

    def _add_gate(self, gate: Gate) -> tp_ext.Self:
        """
        Add gate in the ciurcuit without any checkings (!!!) and without filling users.

        :param: gate.
        :return: circuit with new gate.

        """
        for operand in gate.operands:
            self._add_user(operand, gate.label)

        self._elements[gate.label] = gate
        if gate.gate_type == INPUT:
            self._inputs.append(gate.label)

        return self

    def _emplace_gate(
        self,
        label: Label,
        gate_type: GateType,
        operands: tuple[Label, ...] = (),
        **kwargs,
    ) -> tp_ext.Self:
        """
        Add gate in the ciurcuit without any checkings (!!!) and without filling users.

        :param label: new gate's label.
        :param gate_type: new gate's type of operator.
        :param operands: new gate's operands.
        :params kwargs: others parameters for conctructing new gate.
        :return: circuit with new gate.

        """
        for operand in operands:
            self._add_user(operand, label)

        self._elements[label] = Gate(label, gate_type, operands, **kwargs)
        if gate_type == INPUT:
            self._inputs.append(label)

        return self

    def _add_user(self, element: Label, user: Label):
        """Adds user for `element`."""
        self._element_to_users[element].append(user)

    def __str__(self):
        input_str = textwrap.shorten(
            'INPUTS: ' + '; '.join(f'{input_label}' for input_label in self._inputs),
            width=100,
        )
        output_str = textwrap.shorten(
            'OUTPUTS: '
            + '; '.join(f'{output_label}' for output_label in self._outputs),
            width=100,
        )
        return f"{self.__class__.__name__}\n\t{input_str}\n\t{output_str}"<|MERGE_RESOLUTION|>--- conflicted
+++ resolved
@@ -9,11 +9,7 @@
 
 import typing_extensions as tp_ext
 
-<<<<<<< HEAD
-from boolean_circuit_tool.core.boolean_function import BooleanFunction
-=======
 from boolean_circuit_tool.core.boolean_function import BooleanFunction, RawTruthTable
->>>>>>> 07357ea4
 from boolean_circuit_tool.core.circuit.exceptions import (
     CircuitElementAlreadyExistsError,
     CircuitElementIsAbsentError,
@@ -266,11 +262,7 @@
         elements of `self._inputs` that are not already in the resulting list.
         After that replaces `self._inputs` with this new list.
 
-<<<<<<< HEAD
-        :param inputs: full or partially sorted list of inputs.
-=======
         :param inputs: full or partially ordered list of inputs.
->>>>>>> 07357ea4
         :return: modified circuit.
 
         """
@@ -285,15 +277,7 @@
         elements of `self._outputs` that are not already in the resulting list.
         After that replaces `self._outputs` with this new list.
 
-<<<<<<< HEAD
-        Create a new list by copying `inputs` and then appending to it the
-        elements of `self._inputs` that are not already in the resulting list.
-        After that replaces `self._inputs` with this new list.
-
-        :param outputs: full or partially sorted list of outputs.
-=======
         :param outputs: full or partially ordered list of outputs.
->>>>>>> 07357ea4
         :return: modified circuit.
 
         """
@@ -312,12 +296,6 @@
         :param assigment: full or partually assigment for inputs.
         :return: outputs dictionary with the obtained values.
 
-<<<<<<< HEAD
-        :param assigment: full or partually assigment for inputs.
-        :return: outputs dictionary with the obtained values.
-
-=======
->>>>>>> 07357ea4
         `assignment` can be on any element of the circuit.
 
         """
@@ -376,13 +354,6 @@
         :return: value of outputs evaluated for input values `inputs`.
 
         """
-<<<<<<< HEAD
-        dict_inputs = {}
-        for i, input in enumerate(self._inputs):
-            dict_inputs[input] = inputs[i]
-
-        return list(self.evaluate_circuit(dict_inputs).values())
-=======
         dict_inputs: dict[str, GateState] = {}
         for i, input in enumerate(self._inputs):
             dict_inputs[input] = inputs[i]
@@ -391,7 +362,6 @@
         return tp.cast(
             list[bool], list(self.evaluate_circuit_outputs(dict_inputs).values())
         )
->>>>>>> 07357ea4
 
     def evaluate_at(self, inputs: list[bool], output_index: int) -> bool:
         """
@@ -402,9 +372,6 @@
         :return: value of `output_index` evaluated for input values `inputs`.
 
         """
-<<<<<<< HEAD
-        return self.evaluate(inputs)[output_index]
-=======
         dict_inputs: dict[str, GateState] = {}
         for i, input in enumerate(self._inputs):
             dict_inputs[input] = inputs[i]
@@ -415,7 +382,6 @@
             bool,
             self.evaluate_circuit(dict_inputs, outputs=[label_output])[label_output],
         )
->>>>>>> 07357ea4
 
     def is_constant(self) -> bool:
         """
@@ -424,16 +390,10 @@
         :return: True iff this function is constant.
 
         """
-<<<<<<< HEAD
-        answer: list[GateState] = self.evaluate([False] * self.input_size)
-        for x in itertools.product((False, True), repeat=self.input_size):
-            if answer != self.evaluate(list(x)):
-=======
         _iter = itertools.product((False, True), repeat=self.input_size)
         answer: list[bool] = self.evaluate(list(next(_iter)))
         for input_assignment in _iter:
             if answer != self.evaluate(list(input_assignment)):
->>>>>>> 07357ea4
                 return False
         return True
 
@@ -445,16 +405,10 @@
         :return: True iff output `output_index` is constant.
 
         """
-<<<<<<< HEAD
-        answer: GateState = self.evaluate_at([False] * self.input_size, output_index)
-        for x in itertools.product((False, True), repeat=self.input_size):
-            if answer != self.evaluate_at(list(x), output_index):
-=======
         _iter = itertools.product((False, True), repeat=self.input_size)
         answer: bool = self.evaluate_at(list(next(_iter)), output_index)
         for input_assignment in _iter:
             if answer != self.evaluate_at(list(input_assignment), output_index):
->>>>>>> 07357ea4
                 return False
         return True
 
@@ -468,28 +422,17 @@
         :return: True iff this function is monotonic.
 
         """
-<<<<<<< HEAD
-        change_value: list[GateState] = [False] * self.output_size
-        current_value: list[bool] = [inverse] * self.output_size
-        for x in itertools.product((False, True), repeat=self.input_size):
-            for i, v in enumerate(self.evaluate(list(x))):
-=======
         change_value: list[bool] = [False] * self.output_size
         current_value: list[bool] = [inverse] * self.output_size
         for input_assignment in itertools.product(
             (False, True), repeat=self.input_size
         ):
             for i, v in enumerate(self.evaluate(list(input_assignment))):
->>>>>>> 07357ea4
                 if v != current_value[i]:
                     if change_value[i]:
                         return False
                     change_value[i] = True
-<<<<<<< HEAD
-                    current_value[i] = not current_value[i]
-=======
                     current_value[i] = v
->>>>>>> 07357ea4
         return True
 
     def is_monotonic_at(self, output_index: int, *, inverse: bool) -> bool:
@@ -506,15 +449,10 @@
         """
         change_value: bool = False
         current_value: bool = inverse
-<<<<<<< HEAD
-        for x in itertools.product((False, True), repeat=self.input_size):
-            if self.evaluate_at(list(x), output_index) != current_value:
-=======
         for input_assignment in itertools.product(
             (False, True), repeat=self.input_size
         ):
             if self.evaluate_at(list(input_assignment), output_index) != current_value:
->>>>>>> 07357ea4
                 if change_value:
                     return False
                 change_value = True
@@ -525,16 +463,6 @@
         """
         Check if all outputs are symmetric.
 
-<<<<<<< HEAD
-        :return: True iff this function.
-
-        """
-        for i in range(self.input_size + 1):
-            value = self.evaluate([False] * (self.input_size - i) + [True] * i)
-            for x in set(itertools.permutations([False] * (self.input_size - i) + [True] * i)):
-                if value != self.evaluate(list(x)):
-                    return False
-=======
         :return: True iff this function is symmetric.
 
         """
@@ -547,7 +475,6 @@
                 if value != self.evaluate(input_assignment):
                     return False
 
->>>>>>> 07357ea4
         return True
 
     def is_symmetric_at(self, output_index: int) -> bool:
@@ -558,13 +485,6 @@
         :return: True iff output `output_index` is symmetric.
 
         """
-<<<<<<< HEAD
-        for i in range(self.input_size + 1):
-            value = self.evaluate_at([False] * (self.input_size - i) + [True] * i, output_index)
-            for x in set(itertools.permutations([False] * (self.input_size - i) + [True] * i)):
-                if value != self.evaluate_at(list(x), output_index):
-                    return False
-=======
         for number_of_true in range(self.input_size + 1):
 
             _iter = iter(input_iterator_with_fixed_sum(self.input_size, number_of_true))
@@ -574,7 +494,6 @@
                 if value != self.evaluate_at(input_assignment, output_index):
                     return False
 
->>>>>>> 07357ea4
         return True
 
     def is_dependent_on_input_at(
@@ -592,11 +511,7 @@
         :return: True iff output `output_index` depends on input `input_index`.
 
         """
-<<<<<<< HEAD
-        for x in itertools.product((False, True), repeat=self.input_size):
-=======
         for x in itertools.product((False, True), repeat=self.input_size - 1):
->>>>>>> 07357ea4
             _x = list(x)
             _x.insert(input_index, False)
             value1 = self.evaluate_at(_x, output_index)
@@ -621,13 +536,8 @@
 
         """
         for x in itertools.product((False, True), repeat=self.input_size):
-<<<<<<< HEAD
-           if self.evaluate_at(list(x), output_index) != x[input_index]:
-              return False
-=======
             if self.evaluate_at(list(x), output_index) != x[input_index]:
                 return False
->>>>>>> 07357ea4
         return True
 
     def is_output_equal_to_input_negation(
@@ -645,13 +555,8 @@
 
         """
         for x in itertools.product((False, True), repeat=self.input_size):
-<<<<<<< HEAD
-           if self.evaluate_at(list(x), output_index) != (not x[input_index]):
-              return False
-=======
             if self.evaluate_at(list(x), output_index) != (not x[input_index]):
                 return False
->>>>>>> 07357ea4
         return True
 
     def get_significant_inputs_of(self, output_index: int) -> list[int]:
@@ -659,14 +564,8 @@
         Get indexes of all inputs on which output `output_index` depends on.
 
         :param output_index: index of desired output.
-<<<<<<< HEAD
-        :return: list of input indices.
-
-        TODO make it more efficient when time comes
-=======
         :return: list of input indices.  TODO make it more efficient when time comes
 
->>>>>>> 07357ea4
         """
         return [
             input_index
@@ -674,11 +573,7 @@
             if self.is_dependent_on_input_at(output_index, input_index)
         ]
 
-<<<<<<< HEAD
-    def get_symmetric_and_negations_of(
-=======
     def find_negations_to_make_symmetric(
->>>>>>> 07357ea4
         self,
         output_index: list[int],
     ) -> tp.Optional[list[bool]]:
@@ -688,11 +583,6 @@
         :param output_index: output index set
 
         """
-<<<<<<< HEAD
-        pass
-
-    def get_truth_table(self) -> list[list[bool]]:
-=======
 
         def _filter_required_outputs(result: tp.Sequence[bool]):
             nonlocal output_index
@@ -730,7 +620,6 @@
         return None
 
     def get_truth_table(self) -> RawTruthTable:
->>>>>>> 07357ea4
         """
         Get truth table of a boolean function, which is a matrix, `i`th row of which
         contains values of `i`th output, and `j`th column corresponds to the input which
@@ -743,17 +632,10 @@
         return [
             list(i)
             for i in zip(
-<<<<<<< HEAD
-                *[
-                    self.evaluate(list(x))
-                    for x in itertools.product((False, True), repeat=self.input_size)
-                ]
-=======
                 *(
                     self.evaluate(list(x))
                     for x in itertools.product((False, True), repeat=self.input_size)
                 )
->>>>>>> 07357ea4
             )
         ]
 
