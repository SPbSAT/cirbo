--- conflicted
+++ resolved
@@ -31,22 +31,6 @@
 __all__ = ['Circuit']
 
 
-def top_sort(circuit):
-    vis = collections.defaultdict(bool)
-    sorted_gates = []
-    def dfs(gate):
-        vis[gate] = True
-        for next_gate in circuit.get_element(gate).operands:
-            if not vis[next_gate]:
-                dfs(next_gate)
-        sorted_gates.append(gate)
-
-    for output in circuit.outputs:
-        if not vis[output]:
-            dfs(output)
-    return sorted_gates
-
-
 class Circuit(BooleanFunction):
     """
     Structure to carry boolean circuit.
@@ -58,13 +42,6 @@
     `add_gate` and `emplace_gate`, or can be parsed from .bench file
     using static method `from_bench`.
 
-<<<<<<< HEAD
-    TODO: Circuit also implements BooleanFunction protocol, allowing
-    it to be used as boolean function and providing related checks.
-    TODO def rsort
-
-=======
->>>>>>> a82b6a25
     """
 
     @staticmethod
@@ -278,7 +255,8 @@
             subcircuit.rename_element(old_label=label2, new_label=label1)
         for label1, label2 in outputs_mapping.items():
             subcircuit.rename_element(old_label=label2, new_label=label1)
-        for label in top_sort(subcircuit):
+        for node in subcircuit.top_sort(inversed=True):
+            label = node.label
             if label not in inputs_mapping and label not in outputs_mapping:
                 self.add_gate(subcircuit.get_element(label))
         for label in outputs_mapping:
@@ -823,8 +801,6 @@
 
         """
         for operand in gate.operands:
-            print(f'Removing operand: {operand}')
-            # print(self._element_to_users[operand])
             self._remove_user(operand, gate.label)
 
         self._elements.pop(gate.label, None)
