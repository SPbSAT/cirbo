--- conflicted
+++ resolved
@@ -58,11 +58,8 @@
           virtualenvs-create: true
           virtualenvs-in-project: true
       - run: poetry build --no-interaction
-<<<<<<< HEAD
-=======
         env:
           CMAKE_BUILD_PARALLEL_LEVEL: 8
->>>>>>> 3b75b1c0
       - run: poetry install --no-interaction
       - name: mypy
         if: always()
